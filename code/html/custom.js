var websock;
var password = false;
var maxNetworks;
var maxSchedules;
var messages = [];
var webhost;

var numChanged = 0;
var numReboot = 0;
var numReconnect = 0;
var numReload = 0;

var useWhite = false;
var manifest;

// -----------------------------------------------------------------------------
// Messages
// -----------------------------------------------------------------------------

function initMessages() {
    messages[ 1] = "Remote update started";
    messages[ 2] = "OTA update started";
    messages[ 3] = "Error parsing data!";
    messages[ 4] = "The file does not look like a valid configuration backup or is corrupted";
    messages[ 5] = "Changes saved. You should reboot your board now";
    messages[ 7] = "Passwords do not match!";
    messages[ 8] = "Changes saved";
    messages[ 9] = "No changes detected";
    messages[10] = "Session expired, please reload page...";
}

function sensorName(id) {
    var names = [
        "DHT", "Dallas", "Emon Analog", "Emon ADC121", "Emon ADS1X15",
        "HLW8012", "V9261F", "ECH1560", "Analog", "Digital",
        "Events", "PMSX003", "BMX280", "MHZ19", "SI7021",
        "SHT3X I2C", "BH1750"
    ];
    if (1 <= id && id <= names.length) {
      return names[id-1];
    }
    return null;
}

function magnitudeType(type) {
    var types = [
        "Temperature", "Humidity", "Pressure",
        "Current", "Voltage", "Active Power", "Apparent Power",
        "Reactive Power", "Power Factor", "Energy", "Energy (delta)",
        "Analog", "Digital", "Events",
        "PM1.0", "PM2.5", "PM10", "CO2", "Lux"
    ];
    if (1 <= type && type <= types.length) {
      return types[type-1];
    }
    return null;
}

function magnitudeError(error) {
    var errors = [
        "OK", "Out of Range", "Warming Up", "Timeout", "Wrong ID",
        "CRC Error", "I2C Error", "GPIO Error"
    ];
    if (0 <= error && error < errors.length) {
      return errors[error];
    }
    return "Error " + error;
}

// -----------------------------------------------------------------------------
// Utils
// -----------------------------------------------------------------------------

// http://www.the-art-of-web.com/javascript/validate-password/
function checkPassword(str) {
    // at least one lowercase and one uppercase letter or number
    // at least five characters (letters, numbers or special characters)
    var re = /^(?=.*[A-Z\d])(?=.*[a-z])[\w~!@#$%^&*\(\)<>,.\?;:{}\[\]\\|]{5,}$/;
    return re.test(str);
}

function zeroPad(number, positions) {
    var zeros = "";
    for (var i = 0; i < positions; i++) zeros += "0";
    return (zeros + number).slice(-positions);
}

function validateForm(form) {

    // password
    var adminPass1 = $("input[name='adminPass']", form).first().val();
    if (adminPass1.length > 0 && !checkPassword(adminPass1)) {
        alert("The password you have entered is not valid, it must have at least 5 characters, 1 lowercase and 1 uppercase or number!");
        return false;
    }

    var adminPass2 = $("input[name='adminPass']", form).last().val();
    if (adminPass1 !== adminPass2) {
        alert("Passwords are different!");
        return false;
    }

    return true;

}

// These fields will always be a list of values
var is_group = [
    "ssid", "pass", "gw", "mask", "ip", "dns",
    "schSwitch","schAction","schHour","schMinute","schWDs",
    "relayBoot", "relayPulse", "relayTime",
    "mqttGroup", "mqttGroupInv",
    "dczRelayIdx", "dczMagnitude",
    "tspkRelay", "tspkMagnitude",
    "ledMode",
    "adminPass"
];

function getData(form) {

    var data = {};

    // Populate data
    $("input,select", form).each(function() {
        var name = $(this).attr("name");
        if (name) {
            var value = "";

            // Do not report these fields
            if (name === "filename" || name === "rfbcode" ) {
              return;
            }

            // Grab the value
            if ($(this).attr("type") === "checkbox") {
                value = $(this).is(":checked") ? 1 : 0;
            } else if ($(this).attr("type") === "radio") {
                if (!$(this).is(":checked")) {return;}
                value = $(this).val();
            } else {
                value = $(this).val();
            }

            // Build the object
            if (name in data) {
                if (!Array.isArray(data[name])) data[name] = [data[name]];
                data[name].push(value);
            } else if (is_group.indexOf(name) >= 0) {
                data[name] = [value];
            } else {
                data[name] = value;
            }

        }
    });

    // Post process
    if ("schSwitch" in data) {
        data["schSwitch"].push(0xFF);
    } else {
        data["schSwitch"] = [0xFF];
    }

    return data;

}

function randomString(length, chars) {
    var mask = "";
    if (chars.indexOf("a") > -1) mask += "abcdefghijklmnopqrstuvwxyz";
    if (chars.indexOf("A") > -1) mask += "ABCDEFGHIJKLMNOPQRSTUVWXYZ";
    if (chars.indexOf("#") > -1) mask += "0123456789";
    if (chars.indexOf("@") > -1) mask += "ABCDEF";
    if (chars.indexOf("!") > -1) mask += "~`!@#$%^&*()_+-={}[]:\";'<>?,./|\\";
    var result = "";
    for (var i = length; i > 0; --i) result += mask[Math.round(Math.random() * (mask.length - 1))];
    return result;
}

function generateAPIKey() {
    var apikey = randomString(16, "@#");
    $("input[name='apiKey']").val(apikey);
    return false;
}

function getJson(str) {
    try {
        return JSON.parse(str);
    } catch (e) {
        return false;
    }
}

// -----------------------------------------------------------------------------
// Actions
// -----------------------------------------------------------------------------

function resetOriginals() {
    $("input,select").each(function() {
        $(this).attr("original", $(this).val());
    })
    numReboot = numReconnect = numReload = 0;
}

function doReload(milliseconds) {
    milliseconds = (typeof milliseconds == "undefined") ? 0 : parseInt(milliseconds);
    setTimeout(function() {
        window.location.reload();
    }, milliseconds);
}

function doUpdate() {

    var form = $("#formSave");
    if (validateForm(form)) {

        // Get data
        var data = getData(form);
        websock.send(JSON.stringify({"config": data}));

        // Empty special fields
        $(".pwrExpected").val(0);
        $("input[name='"pwrResetCalibration"']")
            .prop("checked", false)
            .iphoneStyle("refresh");

        // Change handling
        numChanged = 0;
        setTimeout(function() {

            if (numReboot > 0) {
                var response = window.confirm("You have to reboot the board for the changes to take effect, do you want to do it now?");
                if (response === true) doReboot(false);
            } else if (numReconnect > 0) {
                var response = window.confirm("You have to reconnect to the WiFi for the changes to take effect, do you want to do it now?");
                if (response === true) doReconnect(false);
            } else if (numReload > 0) {
                var response = window.confirm("You have to reload the page to see the latest changes, do you want to do it now?");
                if (response === true) doReload();
            }

            resetOriginals();

        }, 1000);

    }

    return false;

}

function doUpgrade() {

    var contents = $("input[name='upgrade']")[0].files[0];
    if (typeof contents === "undefined") {
        alert("First you have to select a file from your computer.");
        return false;
    }
    var filename = $("input[name='upgrade']").val().split("\\").pop();

    var data = new FormData();
    data.append("upgrade", contents, filename);

    $.ajax({

        // Your server script to process the upload
        url: webhost + "upgrade",
        type: "POST",

        // Form data
        data: data,

        // Tell jQuery not to process data or worry about content-type
        // You *must* include these options!
        cache: false,
        contentType: false,
        processData: false,

        success(data, text) {
            $("#upgrade-progress").hide();
            if (data === "OK") {
                alert("Firmware image uploaded, board rebooting. This page will be refreshed in 5 seconds.");
                doReload(5000);
            } else {
                alert("There was an error trying to upload the new image, please try again (" + data + ").");
            }
        },

        // Custom XMLHttpRequest
        xhr() {
            $("#upgrade-progress").show();
            var myXhr = $.ajaxSettings.xhr();
            if (myXhr.upload) {
                // For handling the progress of the upload
                myXhr.upload.addEventListener("progress", function(e) {
                    if (e.lengthComputable) {
                        $("progress").attr({ value: e.loaded, max: e.total });
                    }
                } , false);
            }
            return myXhr;
        },

    });

    return false;

}

function doUpdatePassword() {
    var form = $("#formPassword");
    if (validateForm(form)) {
        var data = getData(form);
        websock.send(JSON.stringify({"config": data}));
    }
    return false;
}

function doReboot(ask) {

    var response;

    ask = (typeof ask == "undefined") ? true : ask;

    if (numChanged > 0) {
        response = window.confirm("Some changes have not been saved yet, do you want to save them first?");
        if (response === true) {
          return doUpdate();
        }
    }

    if (ask) {
        response = window.confirm("Are you sure you want to reboot the device?");
        if (response === false) {
          return false;
        }
    }

    websock.send(JSON.stringify({"action": "reboot"}));
    doReload(5000);
    return false;

}

function doReconnect(ask) {
    var response;

    ask = (typeof ask == "undefined") ? true : ask;

    if (numChanged > 0) {
        response = window.confirm("Some changes have not been saved yet, do you want to save them first?");
        if (response === true) {
          return doUpdate();
        }
    }

    if (ask) {
        response = window.confirm("Are you sure you want to disconnect from the current WIFI network?");
        if (response === false) {
          return false;
        }
    }

    websock.send(JSON.stringify({"action": "reconnect"}));
    doReload(5000);
    return false;

}

function doBackup() {
    document.getElementById("downloader").src = webhost + "config";
    return false;
}

function onFileUpload(event) {

    var inputFiles = this.files;
    if (inputFiles === undefined || inputFiles.length === 0) {
      return false;
    }
    var inputFile = inputFiles[0];
    this.value = "";

    var response = window.confirm("Previous settings will be overwritten. Are you sure you want to restore this settings?");
    if (response === false) {
      return false;
    }

    var reader = new FileReader();
    reader.onload = function(e) {
        var data = getJson(e.target.result);
        if (data) {
            websock.send(JSON.stringify({"action": "restore", "data": data}));
        } else {
            alert(messages[4]);
        }
    };
    reader.readAsText(inputFile);

    return false;

}

function doRestore() {
    if (typeof window.FileReader !== "function") {
        alert("The file API isn't supported on this browser yet.");
    } else {
        $("#uploader").click();
    }
    return false;
}

function doToggle(element, value) {
    var relayID = parseInt(element.attr("data"));
    websock.send(JSON.stringify({"action": "relay", "data": { "id": relayID, "status": value ? 1 : 0 }}));
    return false;
}

function doScan() {
    $("#scanResult").html("");
    $("div.scan.loading").show();
    websock.send(JSON.stringify({'action': 'scan', 'data': {}}));
    return false;
}

// -----------------------------------------------------------------------------
// Visualization
// -----------------------------------------------------------------------------

function showPanel() {
    $(".panel").hide();
    $("#" + $(this).attr("data")).show();
    if ($("#layout").hasClass("active")) toggleMenu();
    $("input[type="checkbox"]").iphoneStyle("calculateDimensions").iphoneStyle("refresh");
}

function toggleMenu() {
    $("#layout").toggleClass("active");
    $("#menu").toggleClass("active");
    $("#menuLink").toggleClass("active");
}

// -----------------------------------------------------------------------------
// Relays & magnitudes mapping
// -----------------------------------------------------------------------------

function createRelayList(data, container, template) {

    var current = $("#" + container + " > div").length;
    if (current > 0) {
      return;
    }

    var template = $("#" + template + " .pure-g")[0];
    for (var i=0; i<data.length; i++) {
        var line = $(template).clone();
        $("label", line).html("Switch #" + i);
        $("input", line).attr("tabindex", 40 + i).val(data[i]);
        line.appendTo("#" + container);
    }

}

function createMagnitudeList(data, container, template) {

    var current = $("#" + container + " > div").length;
    if (current > 0) {
      return;
    }

    var template = $("#" + template + " .pure-g")[0];
    for (var i=0; i<data.length; i++) {
        var line = $(template).clone();
        $("label", line).html(magnitudeType(data[i].type) + " #" + parseInt(data[i].index));
        $("div.hint", line).html(data[i].name);
        $("input", line).attr("tabindex", 40 + i).val(data[i].idx);
        line.appendTo("#" + container);
    }

}

// -----------------------------------------------------------------------------
// Wifi
// -----------------------------------------------------------------------------

function addNetwork() {

    var numNetworks = $("#networks > div").length;
    if (numNetworks >= maxNetworks) {
        alert("Max number of networks reached");
        return;
    }

    var tabindex = 200 + numNetworks * 10;
    var template = $("#networkTemplate").children();
    var line = $(template).clone();
    $(line).find("input").each(function() {
        $(this).attr("tabindex", tabindex++);
    });
    $(line).find(".button-del-network").on("click", delNetwork);
    $(line).find(".button-more-network").on("click", moreNetwork);
    line.appendTo("#networks");

    return line;

}

function delNetwork() {
    var parent = $(this).parents(".pure-g");
    $(parent).remove();
}

function moreNetwork() {
    var parent = $(this).parents(".pure-g");
    $(".more", parent).toggle();
}

// -----------------------------------------------------------------------------
// Relays scheduler
// -----------------------------------------------------------------------------
function delSchedule() {
    var parent = $(this).parents(".pure-g");
    $(parent).remove();
}

function moreSchedule() {
    var parent = $(this).parents(".pure-g");
    $("div.more", parent).toggle();
}

function addSchedule() {
    var numSchedules = $("#schedules > div").length;
    if (numSchedules >= maxSchedules) {
        alert("Max number of schedules reached");
        return;
    }
    var tabindex = 200 + numSchedules * 10;
    var template = $("#scheduleTemplate").children();
    var line = $(template).clone();
    $(line).find("input").each(function() {
        $(this).attr("tabindex", tabindex++);
    });
    $(line).find(".button-del-schedule").on("click", delSchedule);
    $(line).find(".button-more-schedule").on("click", moreSchedule);
    line.appendTo("#schedules");
    return line;
}



// -----------------------------------------------------------------------------
// Relays
// -----------------------------------------------------------------------------

function initRelays(data) {

    var current = $("#relays > div").length;
    if (current > 0) {
      return;
    }

    var template = $("#relayTemplate .pure-g")[0];
    for (var i=0; i<data.length; i++) {
        var line = $(template).clone();
        $(".id", line).html(i);
        $("input", line).attr("data", i);
        line.appendTo("#relays");
        $(":checkbox", line).iphoneStyle({
            onChange: doToggle,
            resizeContainer: true,
            resizeHandle: true,
            checkedLabel: "ON",
            uncheckedLabel: "OFF"
        });

    }

}

function initRelayConfig(data) {

    var current = $("#relayConfig > div").length;
    if (current > 0) {
      return;
    }

    var template = $("#relayConfigTemplate").children();
    for (var i=0; i < data.length; i++) {
        var line = $(template).clone();
        $("span.gpio", line).html(data[i].gpio);
        $("span.id", line).html(i);
        $("select[name='"relayBoot"']", line).val(data[i].boot);
        $("select[name='"relayPulse"']", line).val(data[i].pulse);
        $("input[name='"relayTime"']", line).val(data[i].pulse_ms);
        $("input[name='"mqttGroup"']", line).val(data[i].group);
        $("select[name='"mqttGroupInv"']", line).val(data[i].group_inv);
        line.appendTo("#relayConfig");
    }

}

// -----------------------------------------------------------------------------
// Sensors & Magnitudes
// -----------------------------------------------------------------------------

function initMagnitudes(data) {

    // check if already initialized
    var done = $("#magnitudes > div").length;
    if (done > 0) {
      return;
    }

    // add templates
    var template = $("#magnitudeTemplate").children();
    for (var i=0; i<data.length; i++) {
        var line = $(template).clone();
        $("label", line).html(magnitudeType(data[i].type) + " #" + parseInt(data[i].index));
        $("div.hint", line).html(data[i].description);
        $("input", line).attr("data", i);
        line.appendTo("#magnitudes");
    }

}

function getManifest(sensor_id) {
    for (i in manifest) {
        if (manifest[i].sensor_id ===sensor_id) {
          return manifest[i];
        }
    }
    return null;
}

// -----------------------------------------------------------------------------
// Lights
// -----------------------------------------------------------------------------

function initColorRGB() {

    // check if already initialized
    var done = $("#colors > div").length;
    if (done > 0) {
      return;
    }

    // add template
    var template = $("#colorRGBTemplate").children();
    var line = $(template).clone();
    line.appendTo("#colors");

    // init color wheel
    $("input[name='color']").wheelColorPicker({
        sliders: "wrgbp"
    }).on("sliderup", function() {
        var value = $(this).wheelColorPicker("getValue", "css");
        websock.send(JSON.stringify({"action": "color", "data" : {"rgb": value}}));
    });

    // init bright slider
    $("#brightness").on("change", function() {
        var value = $(this).val();
        var parent = $(this).parents(".pure-g");
        $("span", parent).html(value);
        websock.send(JSON.stringify({"action": "color", "data" : {"brightness": value}}));
    });

}

function initColorHSV() {

    // check if already initialized
    var done = $("#colors > div").length;
    if (done > 0) {
      return;
    }

    // add template
    var template = $("#colorHSVTemplate").children();
    var line = $(template).clone();
    line.appendTo("#colors");

    // init color wheel
    $("input[name='color']").wheelColorPicker({
        sliders: "whsvp"
    }).on("sliderup", function() {
        var color = $(this).wheelColorPicker("getColor");
        var value = parseInt(color.h * 360) + "," + parseInt(color.s * 100) + "," + parseInt(color.v * 100);
        websock.send(JSON.stringify({"action": "color", "data" : {"hsv": value}}));
    });

}

function initChannels(num) {

    // check if already initialized
    var done = $("#channels > div").length > 0;
    if (done) {
      return;
    }

    // does it have color channels?
    var colors = $("#colors > div").length > 0;

    // calculate channels to create
    var max = num;
    if (colors) {
        max = num % 3;
        if ((max > 0) & useWhite) max--;
    }
    var start = num - max;

    // add templates
    var template = $("#channelTemplate").children();
    for (var i=0; i<max; i++) {

        var channel_id = start + i;
        var line = $(template).clone();
        $("span.slider", line).attr("data", channel_id);
        $("input.slider", line).attr("data", channel_id).on("change", function() {
            var id = $(this).attr("data");
            var value = $(this).val();
            var parent = $(this).parents(".pure-g");
            $("span", parent).html(value);
            websock.send(JSON.stringify({"action": "channel", "data" : { "id": id, "value": value }}));
        });
        $("label", line).html("Channel " + (channel_id + 1));

        line.appendTo("#channels");

    }

}

// -----------------------------------------------------------------------------
// RFBridge
// -----------------------------------------------------------------------------

function addRfbNode() {

    var numNodes = $("#rfbNodes > legend").length;

    var template = $("#rfbNodeTemplate").children();
    var line = $(template).clone();
    var status = true;
    $("span", line).html(numNodes);
    $(line).find("input").each(function() {
        $(this).attr("data-id", numNodes);
        $(this).attr("data-status", status ? 1 : 0);
        status = !status;
    });
    $(line).find(".button-rfb-learn").on("click", rfbLearn);
    $(line).find(".button-rfb-forget").on("click", rfbForget);
    $(line).find(".button-rfb-send").on("click", rfbSend);
    line.appendTo("#rfbNodes");

    return line;
}

function rfbLearn() {
    var parent = $(this).parents(".pure-g");
    var input = $("input", parent);
    websock.send(JSON.stringify({"action": "rfblearn", "data" : {"id" : input.attr("data-id"), "status": input.attr("data-status")}}));
}

function rfbForget() {
    var parent = $(this).parents(".pure-g");
    var input = $("input", parent);
    websock.send(JSON.stringify({"action": "rfbforget", "data" : {"id" : input.attr("data-id"), "status": input.attr("data-status")}}));
}

function rfbSend() {
    var parent = $(this).parents(".pure-g");
    var input = $("input", parent);
    websock.send(JSON.stringify({"action": "rfbsend", "data" : {"id" : input.attr("data-id"), "status": input.attr("data-status"), "data": input.val()}}));
}

// -----------------------------------------------------------------------------
// Processing
// -----------------------------------------------------------------------------

function processData(data) {

    // title
    if ("app_name" in data) {
        var title = data.app_name;
		if ("app_version" in data) {
			title = title + " " + data.app_version;
		}
        $("span[name=title]").html(title);
        if ("hostname" in data) {
            title = data.hostname + " - " + title;
        }
        document.title = title;
    }

    Object.keys(data).forEach(function(key) {

        // ---------------------------------------------------------------------
        // Web mode
        // ---------------------------------------------------------------------

        if (key ==="webMode") {
            password = data.webMode == 1;
            $("#layout").toggle(data.webMode == 0);
            $("#password").toggle(data.webMode == 1);
        }

        // ---------------------------------------------------------------------
        // Actions
        // ---------------------------------------------------------------------

        if (key === "action") {
            if (data.action === "reload") doReload(1000);
            return;
        }

        // ---------------------------------------------------------------------
        // RFBridge
        // ---------------------------------------------------------------------

        if (key === "rfbCount") {
            for (var i=0; i<data.rfbCount; i++) addRfbNode();
            return;
        }

        if (key === "rfb") {
            var nodes = data.rfb;
            for (var i in nodes) {
                var node = nodes[i];
                $("input[name='rfbcode'][data-id='" + node["id"] + "'][data-status='" + node["status"] + "']").val(node["data"]);
            }
            return;
        }

        // ---------------------------------------------------------------------
        // Lights
        // ---------------------------------------------------------------------

        if (key === "rgb") {
            initColorRGB();
            $("input[name='color']").wheelColorPicker("setValue", data[key], true);
            return;
        }

        if (key === "hsv") {
            initColorHSV();
            // wheelColorPicker expects HSV to be between 0 and 1 all of them
            var chunks = data[key].split(",");
            var obj = {};
            obj.h = chunks[0] / 360;
            obj.s = chunks[1] / 100;
            obj.v = chunks[2] / 100;
            $("input[name='color']").wheelColorPicker("setColor", obj);
            return;
        }

        if (key === "brightness") {
            $("#brightness").val(data[key]);
            $("span.brightness").html(data[key]);
            return;
        }

        if (key === "channels") {
            var len = data[key].length;
            initChannels(len);
            for (var i=0; i<len; i++) {
                $("input.slider[data=" + i + "]").val(data[key][i]);
                $("span.slider[data=" + i + "]").html(data[key][i]);
            }
            return;
        }

        if (key === "useWhite") {
            useWhite = data[key];
        }

        // ---------------------------------------------------------------------
        // Sensors & Magnitudes
        // ---------------------------------------------------------------------

        if (key === "magnitudes") {
            initMagnitudes(data[key]);
            for (var i=0; i<data[key].length; i++) {
                var error = data[key][i].error || 0;
                var text = (error == 0) ?
                    data[key][i].value + data[key][i].units
                    : magnitudeError(error);
                $("input[name='magnitude'][data='" + i + "']").val(text);
            }
            return;
        }

        if (key === "manifest") {
            manifest = data[key];
        }

        // ---------------------------------------------------------------------
        // WiFi
        // ---------------------------------------------------------------------

        if (key === "maxNetworks") {
            maxNetworks = parseInt(data.maxNetworks);
            return;
        }

        if (key === "wifi") {
            for (var i in data.wifi) {
                var line = addNetwork();
                var wifi = data.wifi[i];
                Object.keys(wifi).forEach(function(key) {
                    $("input[name='" + key + "']", line).val(wifi[key]);
                });
            }
            return;
        }

        if (key == "scanResult") {
            $("div.scan.loading").hide();
        }

        // -----------------------------------------------------------------------------
        // Relays scheduler
        // -----------------------------------------------------------------------------

        if (key === "maxSchedules") {
            maxSchedules = parseInt(data.maxSchedules);
            return;
        }

        if (key === "schedule") {
            var schedule = data.schedule;
            for (var i in schedule) {
                var line = addSchedule();
                var schedule = data.schedule[i];
                Object.keys(schedule).forEach(function(key) {
                    $("input[name='" + key + "']", line).val(schedule[key]);
                    $("select[name='" + key + "']", line).prop("value", schedule[key]);
                });
            }
            return;
        }

        // ---------------------------------------------------------------------
        // Relays
        // ---------------------------------------------------------------------

        if (key === "relayStatus") {
            initRelays(data[key]);
            for (var i in data[key]) {

                // Set the status for each relay
                $("input.relayStatus[data='" + i + "']")
                    .prop("checked", data[key][i])
                    .iphoneStyle("refresh");

                // Populate the relay SELECTs
                $("select.isrelay").append(
                    $("<option></option>").attr("value",i).text("Switch #" + i)
                );

            }
            return;
        }

        // Relay configuration
        if (key === "relayConfig") {
            initRelayConfig(data[key]);
            return;
        }

        // ---------------------------------------------------------------------
        // Domoticz
        // ---------------------------------------------------------------------

        // Domoticz - Relays
        if (key === "dczRelays") {
            createRelayList(data[key], "dczRelays", "dczRelayTemplate");
            return;
        }

        // Domoticz - Magnitudes
        if (key === "dczMagnitudes") {
            createMagnitudeList(data[key], "dczMagnitudes", "dczMagnitudeTemplate");
            return;
        }

        // ---------------------------------------------------------------------
        // Thingspeak
        // ---------------------------------------------------------------------

        // Thingspeak - Relays
        if (key === "tspkRelays") {
            createRelayList(data[key], "tspkRelays", "tspkRelayTemplate");
            return;
        }

        // Thingspeak - Magnitudes
        if (key === "tspkMagnitudes") {
            createMagnitudeList(data[key], "tspkMagnitudes", "tspkMagnitudeTemplate");
            return;
        }

        // ---------------------------------------------------------------------
        // General
        // ---------------------------------------------------------------------

        // Messages
        if (key === "message") {
            window.alert(messages[data.message]);
            return;
        }

        // Enable options
        var position = key.indexOf("Visible");
        if (position > 0 && position === key.length - 7) {
            var module = key.slice(0,-7);
            $(".module-" + module).show();
            return;
        }

        // Pre-process
        if (key === "network") {
            data.network = data.network.toUpperCase();
        }
        if (key === "mqttStatus") {
            data.mqttStatus = data.mqttStatus ? "CONNECTED" : "NOT CONNECTED";
        }
        if (key === "ntpStatus") {
            data.ntpStatus = data.ntpStatus ? "SYNC'D" : "NOT SYNC'D";
        }
        if (key === "uptime") {
            var uptime  = parseInt(data[key]);
            var seconds = uptime % 60; uptime = parseInt(uptime / 60);
            var minutes = uptime % 60; uptime = parseInt(uptime / 60);
            var hours   = uptime % 24; uptime = parseInt(uptime / 24);
            var days    = uptime;
            data[key] = days + "d " + zeroPad(hours, 2) + "h " + zeroPad(minutes, 2) + "m " + zeroPad(seconds, 2) + "s";
        }

        // ---------------------------------------------------------------------
        // Matching
        // ---------------------------------------------------------------------

        // Look for INPUTs
        var element = $("input[name='" + key + "']");
        if (element.length > 0) {
            if (element.attr("type") === "checkbox") {
                element
                    .prop("checked", data[key])
                    .iphoneStyle("refresh");
            } else if (element.attr("type") === "radio") {
                element.val([data[key]]);
            } else {
                var pre = element.attr("pre") || "";
                var post = element.attr("post") || "";
                element.val(pre + data[key] + post);
            }
        }

        // Look for SPANs
        var element = $("span[name='" + key + "']");
        if (element.length > 0) {
            var pre = element.attr("pre") || "";
            var post = element.attr("post") || "";
            element.html(pre + data[key] + post);
        }

        // Look for SELECTs
        var element = $("select[name='" + key + "']");
        if (element.length > 0) {
            element.val(data[key]);
        }

    });

    // Auto generate an APIKey if none defined yet
    if ($("input[name='apiKey']").val() === "") {
        generateAPIKey();
    }

    resetOriginals();

}

function hasChanged() {

    var newValue, originalValue;
    if ($(this).attr("type") === "checkbox") {
        newValue = $(this).prop("checked")
        originalValue = $(this).attr("original") == "true";
    } else {
        newValue = $(this).val();
        originalValue = $(this).attr("original");
    }
    var hasChanged = $(this).attr("hasChanged") || 0;
    var action = $(this).attr("action");

    if (typeof originalValue === "undefined") {return;}
    if (action === "none") {return;}

    if (newValue !== originalValue) {
        if (hasChanged === 0) {
            ++numChanged;
            if (action === "reconnect") ++numReconnect;
            if (action === "reboot") ++numReboot;
            if (action === "reload") ++numReload;
            $(this).attr("hasChanged", 1);
        }
    } else {
        if (hasChanged === 1) {
            --numChanged;
            if (action === "reconnect") --numReconnect;
            if (action === "reboot") --numReboot;
            if (action === "reload") --numReload;
            $(this).attr("hasChanged", 0);
        }
    }

}

// -----------------------------------------------------------------------------
// Init & connect
// -----------------------------------------------------------------------------

function connect(host) {

    if (typeof host === "undefined") {
        host = window.location.href.replace("#", "");
    } else {
        if (host.indexOf("http") !== 0) {
            host = "http://" + host + "/";
        }
    }
    if (host.indexOf("http") !== 0) {return;}

    webhost = host;
    wshost = host.replace("http", "ws") + "ws";

    if (websock) websock.close();
    websock = new WebSocket(wshost);
    websock.onmessage = function(evt) {
        var data = getJson(evt.data);
        if (data) processData(data);
    };
}

$(function() {

    initMessages();

<<<<<<< HEAD
    $("#menuLink").on('click', toggleMenu);
    $(".pure-menu-link").on('click', showPanel);
    $('progress').attr({ value: 0, max: 100 });

    $(".button-update").on('click', doUpdate);
    $(".button-update-password").on('click', doUpdatePassword);
    $(".button-reboot").on('click', doReboot);
    $(".button-reconnect").on('click', doReconnect);
    $(".button-wifi-scan").on('click', doScan);
    $(".button-settings-backup").on('click', doBackup);
    $(".button-settings-restore").on('click', doRestore);
    $('#uploader').on('change', onFileUpload);
    $(".button-upgrade").on('click', doUpgrade);

    $(".button-apikey").on('click', generateAPIKey);
    $(".button-upgrade-browse").on('click', function() {
=======
    $("#menuLink").on("click", toggleMenu);
    $(".pure-menu-link").on("click", showPanel);
    $("progress").attr({ value: 0, max: 100 });

    $(".button-update").on("click", doUpdate);
    $(".button-update-password").on("click", doUpdatePassword);
    $(".button-reboot").on("click", doReboot);
    $(".button-reconnect").on("click", doReconnect);
    $(".button-settings-backup").on("click", doBackup);
    $(".button-settings-restore").on("click", doRestore);
    $("#uploader").on("change", onFileUpload);
    $(".button-upgrade").on("click", doUpgrade);

    $(".button-apikey").on("click", generateAPIKey);
    $(".button-upgrade-browse").on("click", function() {
>>>>>>> 7969db6e
        $("input[name='upgrade']")[0].click();
        return false;
    });
    $("input[name='upgrade']").change(function (){
        var fileName = $(this).val();
        $("input[name='filename']").val(fileName.replace(/^.*[\\\/]/, ""));
    });
    $(".button-add-network").on("click", function() {
        $(".more", addNetwork()).toggle();
    });
    $(".button-add-schedule").on("click", function() {
        $("div.more", addSchedule()).toggle();
    });

    $(document).on("change", "input", hasChanged);
    $(document).on("change", "select", hasChanged);

    connect();

});<|MERGE_RESOLUTION|>--- conflicted
+++ resolved
@@ -173,7 +173,9 @@
     if (chars.indexOf("@") > -1) mask += "ABCDEF";
     if (chars.indexOf("!") > -1) mask += "~`!@#$%^&*()_+-={}[]:\";'<>?,./|\\";
     var result = "";
-    for (var i = length; i > 0; --i) result += mask[Math.round(Math.random() * (mask.length - 1))];
+    for (var i = length; i > 0; --i) {
+        result += mask[Math.round(Math.random() * (mask.length - 1))];
+    }
     return result;
 }
 
@@ -198,12 +200,14 @@
 function resetOriginals() {
     $("input,select").each(function() {
         $(this).attr("original", $(this).val());
-    })
+    });
     numReboot = numReconnect = numReload = 0;
 }
 
 function doReload(milliseconds) {
-    milliseconds = (typeof milliseconds == "undefined") ? 0 : parseInt(milliseconds);
+    milliseconds = (typeof milliseconds == "undefined") ?
+        0 :
+        parseInt(milliseconds, 10);
     setTimeout(function() {
         window.location.reload();
     }, milliseconds);
@@ -220,22 +224,24 @@
 
         // Empty special fields
         $(".pwrExpected").val(0);
-        $("input[name='"pwrResetCalibration"']")
-            .prop("checked", false)
-            .iphoneStyle("refresh");
+        $("input[name='pwrResetCalibration']").
+            prop("checked", false).
+            iphoneStyle("refresh");
 
         // Change handling
         numChanged = 0;
         setTimeout(function() {
 
+            var response;
+
             if (numReboot > 0) {
-                var response = window.confirm("You have to reboot the board for the changes to take effect, do you want to do it now?");
+                response = window.confirm("You have to reboot the board for the changes to take effect, do you want to do it now?");
                 if (response === true) doReboot(false);
             } else if (numReconnect > 0) {
-                var response = window.confirm("You have to reconnect to the WiFi for the changes to take effect, do you want to do it now?");
+                response = window.confirm("You have to reconnect to the WiFi for the changes to take effect, do you want to do it now?");
                 if (response === true) doReconnect(false);
             } else if (numReload > 0) {
-                var response = window.confirm("You have to reload the page to see the latest changes, do you want to do it now?");
+                response = window.confirm("You have to reload the page to see the latest changes, do you want to do it now?");
                 if (response === true) doReload();
             }
 
@@ -276,7 +282,7 @@
         contentType: false,
         processData: false,
 
-        success(data, text) {
+        success: function(data, text) {
             $("#upgrade-progress").hide();
             if (data === "OK") {
                 alert("Firmware image uploaded, board rebooting. This page will be refreshed in 5 seconds.");
@@ -287,7 +293,7 @@
         },
 
         // Custom XMLHttpRequest
-        xhr() {
+        xhr: function() {
             $("#upgrade-progress").show();
             var myXhr = $.ajaxSettings.xhr();
             if (myXhr.upload) {
@@ -299,7 +305,7 @@
                 } , false);
             }
             return myXhr;
-        },
+        }
 
     });
 
@@ -411,7 +417,7 @@
 }
 
 function doToggle(element, value) {
-    var relayID = parseInt(element.attr("data"));
+    var relayID = parseInt(element.attr("data"), 10);
     websock.send(JSON.stringify({"action": "relay", "data": { "id": relayID, "status": value ? 1 : 0 }}));
     return false;
 }
@@ -431,7 +437,9 @@
     $(".panel").hide();
     $("#" + $(this).attr("data")).show();
     if ($("#layout").hasClass("active")) toggleMenu();
-    $("input[type="checkbox"]").iphoneStyle("calculateDimensions").iphoneStyle("refresh");
+    $("input[type='checkbox']").
+        iphoneStyle("calculateDimensions").
+        iphoneStyle("refresh");
 }
 
 function toggleMenu() {
@@ -444,14 +452,14 @@
 // Relays & magnitudes mapping
 // -----------------------------------------------------------------------------
 
-function createRelayList(data, container, template) {
+function createRelayList(data, container, template_name) {
 
     var current = $("#" + container + " > div").length;
     if (current > 0) {
       return;
     }
 
-    var template = $("#" + template + " .pure-g")[0];
+    var template = $("#" + template_name + " .pure-g")[0];
     for (var i=0; i<data.length; i++) {
         var line = $(template).clone();
         $("label", line).html("Switch #" + i);
@@ -461,17 +469,17 @@
 
 }
 
-function createMagnitudeList(data, container, template) {
+function createMagnitudeList(data, container, template_name) {
 
     var current = $("#" + container + " > div").length;
     if (current > 0) {
       return;
     }
 
-    var template = $("#" + template + " .pure-g")[0];
+    var template = $("#" + template_name + " .pure-g")[0];
     for (var i=0; i<data.length; i++) {
         var line = $(template).clone();
-        $("label", line).html(magnitudeType(data[i].type) + " #" + parseInt(data[i].index));
+        $("label", line).html(magnitudeType(data[i].type) + " #" + parseInt(data[i].index, 10));
         $("div.hint", line).html(data[i].name);
         $("input", line).attr("tabindex", 40 + i).val(data[i].idx);
         line.appendTo("#" + container);
@@ -488,14 +496,15 @@
     var numNetworks = $("#networks > div").length;
     if (numNetworks >= maxNetworks) {
         alert("Max number of networks reached");
-        return;
+        return null;
     }
 
     var tabindex = 200 + numNetworks * 10;
     var template = $("#networkTemplate").children();
     var line = $(template).clone();
     $(line).find("input").each(function() {
-        $(this).attr("tabindex", tabindex++);
+        $(this).attr("tabindex", tabindex);
+        tabindex++;
     });
     $(line).find(".button-del-network").on("click", delNetwork);
     $(line).find(".button-more-network").on("click", moreNetwork);
@@ -532,13 +541,14 @@
     var numSchedules = $("#schedules > div").length;
     if (numSchedules >= maxSchedules) {
         alert("Max number of schedules reached");
-        return;
+        return null;
     }
     var tabindex = 200 + numSchedules * 10;
     var template = $("#scheduleTemplate").children();
     var line = $(template).clone();
     $(line).find("input").each(function() {
-        $(this).attr("tabindex", tabindex++);
+        $(this).attr("tabindex", tabindex);
+        tabindex++;
     });
     $(line).find(".button-del-schedule").on("click", delSchedule);
     $(line).find(".button-more-schedule").on("click", moreSchedule);
@@ -546,8 +556,6 @@
     return line;
 }
 
-
-
 // -----------------------------------------------------------------------------
 // Relays
 // -----------------------------------------------------------------------------
@@ -561,6 +569,8 @@
 
     var template = $("#relayTemplate .pure-g")[0];
     for (var i=0; i<data.length; i++) {
+
+        // Add relay fields
         var line = $(template).clone();
         $(".id", line).html(i);
         $("input", line).attr("data", i);
@@ -573,7 +583,12 @@
             uncheckedLabel: "OFF"
         });
 
-    }
+        // Populate the relay SELECTs
+        $("select.isrelay").append(
+            $("<option></option>").attr("value",i).text("Switch #" + i));
+
+    }
+
 
 }
 
@@ -589,11 +604,11 @@
         var line = $(template).clone();
         $("span.gpio", line).html(data[i].gpio);
         $("span.id", line).html(i);
-        $("select[name='"relayBoot"']", line).val(data[i].boot);
-        $("select[name='"relayPulse"']", line).val(data[i].pulse);
-        $("input[name='"relayTime"']", line).val(data[i].pulse_ms);
-        $("input[name='"mqttGroup"']", line).val(data[i].group);
-        $("select[name='"mqttGroupInv"']", line).val(data[i].group_inv);
+        $("select[name='relayBoot']", line).val(data[i].boot);
+        $("select[name='relayPulse']", line).val(data[i].pulse);
+        $("input[name='relayTime']", line).val(data[i].pulse_ms);
+        $("input[name='mqttGroup']", line).val(data[i].group);
+        $("select[name='mqttGroupInv']", line).val(data[i].group_inv);
         line.appendTo("#relayConfig");
     }
 
@@ -615,7 +630,7 @@
     var template = $("#magnitudeTemplate").children();
     for (var i=0; i<data.length; i++) {
         var line = $(template).clone();
-        $("label", line).html(magnitudeType(data[i].type) + " #" + parseInt(data[i].index));
+        $("label", line).html(magnitudeType(data[i].type) + " #" + parseInt(data[i].index, 10));
         $("div.hint", line).html(data[i].description);
         $("input", line).attr("data", i);
         line.appendTo("#magnitudes");
@@ -685,7 +700,7 @@
         sliders: "whsvp"
     }).on("sliderup", function() {
         var color = $(this).wheelColorPicker("getColor");
-        var value = parseInt(color.h * 360) + "," + parseInt(color.s * 100) + "," + parseInt(color.v * 100);
+        var value = parseInt(color.h * 360, 10) + "," + parseInt(color.s * 100, 10) + "," + parseInt(color.v * 100, 10);
         websock.send(JSON.stringify({"action": "color", "data" : {"hsv": value}}));
     });
 
@@ -796,14 +811,16 @@
 
     Object.keys(data).forEach(function(key) {
 
+        var i;
+
         // ---------------------------------------------------------------------
         // Web mode
         // ---------------------------------------------------------------------
 
         if (key ==="webMode") {
             password = data.webMode == 1;
-            $("#layout").toggle(data.webMode == 0);
-            $("#password").toggle(data.webMode == 1);
+            $("#layout").toggle(data.webMode === 0);
+            $("#password").toggle(data.webMode === 1);
         }
 
         // ---------------------------------------------------------------------
@@ -820,13 +837,13 @@
         // ---------------------------------------------------------------------
 
         if (key === "rfbCount") {
-            for (var i=0; i<data.rfbCount; i++) addRfbNode();
+            for (i=0; i<data.rfbCount; i++) addRfbNode();
             return;
         }
 
         if (key === "rfb") {
             var nodes = data.rfb;
-            for (var i in nodes) {
+            for (i in nodes) {
                 var node = nodes[i];
                 $("input[name='rfbcode'][data-id='" + node["id"] + "'][data-status='" + node["status"] + "']").val(node["data"]);
             }
@@ -864,7 +881,7 @@
         if (key === "channels") {
             var len = data[key].length;
             initChannels(len);
-            for (var i=0; i<len; i++) {
+            for (i=0; i<len; i++) {
                 $("input.slider[data=" + i + "]").val(data[key][i]);
                 $("span.slider[data=" + i + "]").html(data[key][i]);
             }
@@ -881,11 +898,11 @@
 
         if (key === "magnitudes") {
             initMagnitudes(data[key]);
-            for (var i=0; i<data[key].length; i++) {
+            for (i=0; i<data[key].length; i++) {
                 var error = data[key][i].error || 0;
-                var text = (error == 0) ?
-                    data[key][i].value + data[key][i].units
-                    : magnitudeError(error);
+                var text = (error === 0) ?
+                    data[key][i].value + data[key][i].units :
+                    magnitudeError(error);
                 $("input[name='magnitude'][data='" + i + "']").val(text);
             }
             return;
@@ -900,12 +917,12 @@
         // ---------------------------------------------------------------------
 
         if (key === "maxNetworks") {
-            maxNetworks = parseInt(data.maxNetworks);
+            maxNetworks = parseInt(data.maxNetworks, 10);
             return;
         }
 
         if (key === "wifi") {
-            for (var i in data.wifi) {
+            for (i in data.wifi) {
                 var line = addNetwork();
                 var wifi = data.wifi[i];
                 Object.keys(wifi).forEach(function(key) {
@@ -924,13 +941,13 @@
         // -----------------------------------------------------------------------------
 
         if (key === "maxSchedules") {
-            maxSchedules = parseInt(data.maxSchedules);
+            maxSchedules = parseInt(data.maxSchedules, 10);
             return;
         }
 
         if (key === "schedule") {
             var schedule = data.schedule;
-            for (var i in schedule) {
+            for (i in schedule) {
                 var line = addSchedule();
                 var schedule = data.schedule[i];
                 Object.keys(schedule).forEach(function(key) {
@@ -947,17 +964,12 @@
 
         if (key === "relayStatus") {
             initRelays(data[key]);
-            for (var i in data[key]) {
+            for (i in data[key]) {
 
                 // Set the status for each relay
-                $("input.relayStatus[data='" + i + "']")
-                    .prop("checked", data[key][i])
-                    .iphoneStyle("refresh");
-
-                // Populate the relay SELECTs
-                $("select.isrelay").append(
-                    $("<option></option>").attr("value",i).text("Switch #" + i)
-                );
+                $("input.relayStatus[data='" + i + "']").
+                    prop("checked", data[key][i]).
+                    iphoneStyle("refresh");
 
             }
             return;
@@ -1030,10 +1042,10 @@
             data.ntpStatus = data.ntpStatus ? "SYNC'D" : "NOT SYNC'D";
         }
         if (key === "uptime") {
-            var uptime  = parseInt(data[key]);
-            var seconds = uptime % 60; uptime = parseInt(uptime / 60);
-            var minutes = uptime % 60; uptime = parseInt(uptime / 60);
-            var hours   = uptime % 24; uptime = parseInt(uptime / 24);
+            var uptime  = parseInt(data[key], 10);
+            var seconds = uptime % 60; uptime = parseInt(uptime / 60, 10);
+            var minutes = uptime % 60; uptime = parseInt(uptime / 60, 10);
+            var hours   = uptime % 24; uptime = parseInt(uptime / 24, 10);
             var days    = uptime;
             data[key] = days + "d " + zeroPad(hours, 2) + "h " + zeroPad(minutes, 2) + "m " + zeroPad(seconds, 2) + "s";
         }
@@ -1041,19 +1053,22 @@
         // ---------------------------------------------------------------------
         // Matching
         // ---------------------------------------------------------------------
+
+        var pre;
+        var post;
 
         // Look for INPUTs
         var element = $("input[name='" + key + "']");
         if (element.length > 0) {
             if (element.attr("type") === "checkbox") {
-                element
-                    .prop("checked", data[key])
-                    .iphoneStyle("refresh");
+                element.
+                    prop("checked", data[key]).
+                    iphoneStyle("refresh");
             } else if (element.attr("type") === "radio") {
                 element.val([data[key]]);
             } else {
-                var pre = element.attr("pre") || "";
-                var post = element.attr("post") || "";
+                pre = element.attr("pre") || "";
+                post = element.attr("post") || "";
                 element.val(pre + data[key] + post);
             }
         }
@@ -1061,8 +1076,8 @@
         // Look for SPANs
         var element = $("span[name='" + key + "']");
         if (element.length > 0) {
-            var pre = element.attr("pre") || "";
-            var post = element.attr("post") || "";
+            pre = element.attr("pre") || "";
+            post = element.attr("post") || "";
             element.html(pre + data[key] + post);
         }
 
@@ -1087,7 +1102,7 @@
 
     var newValue, originalValue;
     if ($(this).attr("type") === "checkbox") {
-        newValue = $(this).prop("checked")
+        newValue = $(this).prop("checked");
         originalValue = $(this).attr("original") == "true";
     } else {
         newValue = $(this).val();
@@ -1149,24 +1164,6 @@
 
     initMessages();
 
-<<<<<<< HEAD
-    $("#menuLink").on('click', toggleMenu);
-    $(".pure-menu-link").on('click', showPanel);
-    $('progress').attr({ value: 0, max: 100 });
-
-    $(".button-update").on('click', doUpdate);
-    $(".button-update-password").on('click', doUpdatePassword);
-    $(".button-reboot").on('click', doReboot);
-    $(".button-reconnect").on('click', doReconnect);
-    $(".button-wifi-scan").on('click', doScan);
-    $(".button-settings-backup").on('click', doBackup);
-    $(".button-settings-restore").on('click', doRestore);
-    $('#uploader').on('change', onFileUpload);
-    $(".button-upgrade").on('click', doUpgrade);
-
-    $(".button-apikey").on('click', generateAPIKey);
-    $(".button-upgrade-browse").on('click', function() {
-=======
     $("#menuLink").on("click", toggleMenu);
     $(".pure-menu-link").on("click", showPanel);
     $("progress").attr({ value: 0, max: 100 });
@@ -1175,6 +1172,7 @@
     $(".button-update-password").on("click", doUpdatePassword);
     $(".button-reboot").on("click", doReboot);
     $(".button-reconnect").on("click", doReconnect);
+    $(".button-wifi-scan").on("click", doScan);
     $(".button-settings-backup").on("click", doBackup);
     $(".button-settings-restore").on("click", doRestore);
     $("#uploader").on("change", onFileUpload);
@@ -1182,7 +1180,6 @@
 
     $(".button-apikey").on("click", generateAPIKey);
     $(".button-upgrade-browse").on("click", function() {
->>>>>>> 7969db6e
         $("input[name='upgrade']")[0].click();
         return false;
     });

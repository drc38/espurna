--- conflicted
+++ resolved
@@ -819,12 +819,8 @@
 
                                 <div class="pure-g">
                                     <label class="pure-u-1 pure-u-lg-1-4">MQTT Password</label>
-<<<<<<< HEAD
-                                    <input class="pure-u-1 pure-u-lg-1-4" name="mqttPass" type="password" tabindex="24" placeholder="Leave blank if no pass" autocomplete="false" />
-=======
-                                    <input class="pure-u-1 pure-u-lg-1-4" name="mqttPassword" type="password" tabindex="24" placeholder="Leave blank if no pass" autocomplete="new-password" spellcheck="false" />
+                                    <input class="pure-u-1 pure-u-lg-1-4" name="mqttPass" type="password" tabindex="24" placeholder="Leave blank if no pass" autocomplete="new-password" spellcheck="false" />
                                     <span class="no-select password-reveal"></span>
->>>>>>> 84af178c
                                 </div>
 
                                 <div class="pure-g">
@@ -1142,21 +1138,13 @@
 
                                 <div class="pure-g">
                                     <label class="pure-u-1 pure-u-lg-1-4">Username</label>
-<<<<<<< HEAD
-                                    <input class="pure-u-1 pure-u-lg-3-4" name="idbUser" type="text" tabindex="44" autocomplete="false" />
-=======
-                                    <input class="pure-u-1 pure-u-lg-3-4" name="idbUsername" type="text" tabindex="44" autocomplete="off" />
->>>>>>> 84af178c
+                                    <input class="pure-u-1 pure-u-lg-3-4" name="idbUser" type="text" tabindex="44" autocomplete="off" />
                                 </div>
 
                                 <div class="pure-g">
                                     <label class="pure-u-1 pure-u-lg-1-4">Password</label>
-<<<<<<< HEAD
-                                    <input class="pure-u-1 pure-u-lg-3-4" name="idbPass" type="password" tabindex="45" autocomplete="false" />
-=======
-                                    <input class="pure-u-1 pure-u-lg-3-4" name="idbPassword" type="password" tabindex="45" autocomplete="new-password" spellcheck="false" />
+                                    <input class="pure-u-1 pure-u-lg-3-4" name="idbPass" type="password" tabindex="45" autocomplete="new-password" spellcheck="false" />
                                     <span class="no-select password-reveal"></span>
->>>>>>> 84af178c
                                 </div>
 
                             </fieldset>
@@ -1424,12 +1412,8 @@
                 <div class="pure-u-1-6 pure-u-lg-1-12"><button type="button" class="pure-button button-more-network pure-u-1">...</button></div>
 
                 <label class="pure-u-1 pure-u-lg-1-4 more">Password</label>
-<<<<<<< HEAD
-                <input class="pure-u-1 pure-u-lg-3-4 more" name="wifiPass" type="password" action="reconnect" value="" tabindex="0" autocomplete="false" />
-=======
-                <input class="pure-u-1 pure-u-lg-3-4 more" name="pass" type="password" action="reconnect" value="" tabindex="0" autocomplete="new-password" spellcheck="false" />
+                <input class="pure-u-1 pure-u-lg-3-4 more" name="wifiPass" type="password" action="reconnect" value="" tabindex="0" autocomplete="new-password" spellcheck="false" />
                 <span class="no-select password-reveal more"></span>
->>>>>>> 84af178c
 
                 <label class="pure-u-1 pure-u-lg-1-4 more">Static IP</label>
                 <input class="pure-u-1 pure-u-lg-3-4 more" name="wifiIP" type="text" action="reconnect" value="" maxlength="15" tabindex="0" autocomplete="false" />

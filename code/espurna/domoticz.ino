/*

DOMOTICZ MODULE

Copyright (C) 2016-2018 by Xose Pérez <xose dot perez at gmail dot com>

Module key prefix: dcz

*/

#if DOMOTICZ_SUPPORT

#include <ArduinoJson.h>

bool _dcz_enabled = false;

//------------------------------------------------------------------------------
// Private methods
//------------------------------------------------------------------------------

unsigned char _domoticzRelay(unsigned int idx) {
    for (unsigned char relayID=0; relayID<relayCount(); relayID++) {
        if (domoticzIdx(relayID) == idx) {
            return relayID;
        }
    }
    return -1;
}

void _domoticzMqttSubscribe(bool value) {

    String dczTopicOut = getSetting("dczTopicOut", DOMOTICZ_OUT_TOPIC);
    if (value) {
        mqttSubscribeRaw(dczTopicOut.c_str());
    } else {
        mqttUnsubscribeRaw(dczTopicOut.c_str());
    }

}

void _domoticzMqtt(unsigned int type, const char * topic, const char * payload) {

    if (!_dcz_enabled) return;

    String dczTopicOut = getSetting("dczTopicOut", DOMOTICZ_OUT_TOPIC);

    if (type == MQTT_CONNECT_EVENT) {

        // Subscribe to domoticz action topics
        mqttSubscribeRaw(dczTopicOut.c_str());

        // Send relays state on connection
        domoticzSendRelays();

    }

    if (type == MQTT_MESSAGE_EVENT) {

        // Check topic
        if (dczTopicOut.equals(topic)) {

            // Parse response
            DynamicJsonBuffer jsonBuffer;
            JsonObject& root = jsonBuffer.parseObject((char *) payload);
            if (!root.success()) {
                DEBUG_MSG_P(PSTR("[DOMOTICZ] Error parsing data\n"));
                return;
            }

            // IDX
            unsigned int idx = root["idx"];
            unsigned char relayID = _domoticzRelay(idx);
            if (relayID >= 0) {
                unsigned char value = root["nvalue"];
                DEBUG_MSG_P(PSTR("[DOMOTICZ] Received value %u for IDX %u\n"), value, idx);
                relayStatus(relayID, value == 1);
            }

        }

    }

};

bool _domoticzKeyCheck(const char * key) {
    return (strncmp(key, "dcz", 3) == 0);
}

#if WEB_SUPPORT

void _domoticzWebSocketOnSend(JsonObject& root) {

    root["dczVisible"] = 1;
    root["dczEnabled"] = getSetting("dczEnabled", DOMOTICZ_ENABLED).toInt() == 1;
    root["dczTopicIn"] = getSetting("dczTopicIn", DOMOTICZ_IN_TOPIC);
    root["dczTopicOut"] = getSetting("dczTopicOut", DOMOTICZ_OUT_TOPIC);

    JsonArray& relays = root.createNestedArray("dczRelays");
    for (unsigned char i=0; i<relayCount(); i++) {
        relays.add(domoticzIdx(i));
    }

    #if SENSOR_SUPPORT
        JsonArray& list = root.createNestedArray("dczMagnitudes");
        for (byte i=0; i<magnitudeCount(); i++) {
            JsonObject& element = list.createNestedObject();
            element["name"] = magnitudeName(i);
            element["type"] = magnitudeType(i);
            element["index"] = magnitudeIndex(i);
            element["idx"] = getSetting("dczMagnitude", i, 0).toInt();
        }
    #endif

}

#endif // WEB_SUPPORT

void _domoticzConfigure() {
    bool enabled = getSetting("dczEnabled", DOMOTICZ_ENABLED).toInt() == 1;
    if (enabled != _dcz_enabled) _domoticzMqttSubscribe(enabled);
    _dcz_enabled = enabled;
}

//------------------------------------------------------------------------------
// Public API
//------------------------------------------------------------------------------

template<typename T> void domoticzSend(const char * key, T nvalue, const char * svalue) {
    if (!_dcz_enabled) return;
    unsigned int idx = getSetting(key).toInt();
    if (idx > 0) {
        char payload[128];
        snprintf(payload, sizeof(payload), "{\"idx\": %u, \"nvalue\": %s, \"svalue\": \"%s\"}", idx, String(nvalue).c_str(), svalue);
        mqttSendRaw(getSetting("dczTopicIn", DOMOTICZ_IN_TOPIC).c_str(), payload);
    }
}

template<typename T> void domoticzSend(const char * key, T nvalue) {
    domoticzSend(key, nvalue, "");
}

void domoticzSendRelay(unsigned char relayID) {
    if (!_dcz_enabled) return;
    char buffer[15];
    snprintf_P(buffer, sizeof(buffer), PSTR("dczRelayIdx%u"), relayID);
    domoticzSend(buffer, relayStatus(relayID) ? "1" : "0");
}

void domoticzSendRelays() {
    for (uint8_t relayID=0; relayID < relayCount(); relayID++) {
        domoticzSendRelay(relayID);
    }
}

unsigned int domoticzIdx(unsigned char relayID) {
    char buffer[15];
    snprintf_P(buffer, sizeof(buffer), PSTR("dczRelayIdx%u"), relayID);
    return getSetting(buffer).toInt();
}

void domoticzSetup() {

    _domoticzConfigure();

    #if WEB_SUPPORT
        wsOnSendRegister(_domoticzWebSocketOnSend);
<<<<<<< HEAD
        wsOnAfterParseRegister(_domoticzConfigure);
    #endif
    settingsRegisterKeyCheck(_domoticzKeyCheck);
=======
        wsOnReceiveRegister(_domoticzWebSocketOnReceive);
    #endif

    // Callbacks
>>>>>>> 5b62978d
    mqttRegister(_domoticzMqtt);
    espurnaRegisterReload(_domoticzConfigure);

}

bool domoticzEnabled() {
    return _dcz_enabled;
}

#endif<|MERGE_RESOLUTION|>--- conflicted
+++ resolved
@@ -159,24 +159,13 @@
 }
 
 void domoticzSetup() {
-
     _domoticzConfigure();
-
     #if WEB_SUPPORT
         wsOnSendRegister(_domoticzWebSocketOnSend);
-<<<<<<< HEAD
-        wsOnAfterParseRegister(_domoticzConfigure);
     #endif
     settingsRegisterKeyCheck(_domoticzKeyCheck);
-=======
-        wsOnReceiveRegister(_domoticzWebSocketOnReceive);
-    #endif
-
-    // Callbacks
->>>>>>> 5b62978d
     mqttRegister(_domoticzMqtt);
     espurnaRegisterReload(_domoticzConfigure);
-
 }
 
 bool domoticzEnabled() {

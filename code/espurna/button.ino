--- conflicted
+++ resolved
@@ -100,7 +100,7 @@
     DEBUG_MSG_P(PSTR("[BUTTON] Button #%u event %u\n"), id, event);
     if (event == 0) return;
 
-    unsigned char action = buttonAction(id, event);
+    unsigned char action = _buttonGetAction(id, event);
 
     #if MQTT_SUPPORT
        if (action != BUTTON_MODE_NONE || BUTTON_MQTT_SEND_ALL_EVENTS) {
@@ -108,11 +108,6 @@
        }
     #endif
 
-<<<<<<< HEAD
-    unsigned char action = _buttonGetAction(id, event);
-
-=======
->>>>>>> 84af178c
     if (action == BUTTON_MODE_TOGGLE) {
         if (RELAY_NONE != _buttons[id].relayID) {
             relayToggle(_buttons[id].relayID);

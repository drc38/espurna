/*

RELAY MODULE

Copyright (C) 2016-2017 by Xose Pérez <xose dot perez at gmail dot com>

*/

#include <EEPROM.h>
#include <Ticker.h>
#include <ArduinoJson.h>
#include <vector>
#include <functional>

typedef struct {
    unsigned char pin;
    bool reverse;
} relay_t;
std::vector<relay_t> _relays;

#ifdef SONOFF_DUAL
    unsigned char dualRelayStatus = 0;
#endif
Ticker pulseTicker;

bool recursive = false;

// -----------------------------------------------------------------------------
// RELAY
// -----------------------------------------------------------------------------

String relayString() {
    DynamicJsonBuffer jsonBuffer;
    JsonObject& root = jsonBuffer.createObject();
    JsonArray& relay = root.createNestedArray("relayStatus");
    for (unsigned char i=0; i<relayCount(); i++) {
        relay.add(relayStatus(i));
    }
    String output;
    root.printTo(output);
    return output;
}

bool relayStatus(unsigned char id) {
    #ifdef SONOFF_DUAL
        if (id >= 2) return false;
        return ((dualRelayStatus & (1 << id)) > 0);
    #else
        if (id >= _relays.size()) return false;
        bool status = (digitalRead(_relays[id].pin) == HIGH);
        return _relays[id].reverse ? !status : status;
    #endif
}

void relayPulseBack(unsigned char id) {
    relayToggle(id);
    pulseTicker.detach();
}

void relayPulse(unsigned char id) {

    byte relayPulseMode = getSetting("relayPulseMode", RELAY_PULSE_MODE).toInt();
    if (relayPulseMode == RELAY_PULSE_NONE) return;

    bool status = relayStatus(id);
    bool pulseStatus = (relayPulseMode == RELAY_PULSE_ON);
    if (pulseStatus == status) {
        pulseTicker.detach();
        return;
    }

    pulseTicker.attach(
        getSetting("relayPulseTime", RELAY_PULSE_TIME).toInt(),
        relayPulseBack,
        id
    );

}

unsigned int relayPulseMode() {
    unsigned int value = getSetting("relayPulseMode", RELAY_PULSE_MODE).toInt();
    return value;
}

void relayPulseMode(unsigned int value, bool report) {

    setSetting("relayPulseMode", value);

    /*
    if (report) {
        String mqttGetter = getSetting("mqttGetter", MQTT_USE_GETTER);
        char topic[strlen(MQTT_RELAY_TOPIC) + mqttGetter.length() + 10];
        sprintf(topic, "%s/pulse%s", MQTT_RELAY_TOPIC, mqttGetter.c_str());
        char value[2];
        sprintf(value, "%d", value);
        mqttSend(topic, value);
    }
    */

    char message[20];
    sprintf(message, "{\"relayPulseMode\": %d}", value);
    wsSend(message);

    #ifdef LED_PULSE
        digitalWrite(LED_PULSE, value != RELAY_PULSE_NONE);
    #endif

}

void relayPulseMode(unsigned int value) {
    relayPulseMode(value, true);
}

void relayPulseToggle() {
    unsigned int value = relayPulseMode();
    value = (value == RELAY_PULSE_NONE) ? RELAY_PULSE_OFF : RELAY_PULSE_NONE;
    relayPulseMode(value);
}

bool relayStatus(unsigned char id, bool status, bool report) {

    if (id >= _relays.size()) return false;

    bool changed = false;

    if (relayStatus(id) != status) {

        DEBUG_MSG("[RELAY] %d => %s\n", id, status ? "ON" : "OFF");
        changed = true;

        #ifdef SONOFF_DUAL

            dualRelayStatus ^= (1 << id);
            Serial.flush();
            Serial.write(0xA0);
            Serial.write(0x04);
            Serial.write(dualRelayStatus);
            Serial.write(0xA1);
            Serial.flush();

        #else
            digitalWrite(_relays[id].pin, _relays[id].reverse ? !status : status);
        #endif

        if (report) relayMQTT(id);
        if (!recursive) {
            relayPulse(id);
            relaySync(id);
            relaySave();
            relayWS();
        }

        #ifdef ENABLE_DOMOTICZ
            relayDomoticzSend(id);
        #endif

    }

    return changed;

}

bool relayStatus(unsigned char id, bool status) {
    return relayStatus(id, status, true);
}

void relaySync(unsigned char id) {

    if (_relays.size() > 1) {

        recursive = true;

        byte relaySync = getSetting("relaySync", RELAY_SYNC).toInt();
        bool status = relayStatus(id);

        // If RELAY_SYNC_SAME all relays should have the same state
        if (relaySync == RELAY_SYNC_SAME) {
            for (unsigned short i=0; i<_relays.size(); i++) {
                if (i != id) relayStatus(i, status);
            }

        // If NONE_OR_ONE or ONE and setting ON we should set OFF all the others
        } else if (status) {
            if (relaySync != RELAY_SYNC_ANY) {
                for (unsigned short i=0; i<_relays.size(); i++) {
                    if (i != id) relayStatus(i, false);
                }
            }

        // If ONLY_ONE and setting OFF we should set ON the other one
        } else {
            if (relaySync == RELAY_SYNC_ONE) {
                unsigned char i = (id + 1) % _relays.size();
                relayStatus(i, true);
            }
        }

        recursive = false;

    }

}

void relaySave() {
    unsigned char bit = 1;
    unsigned char mask = 0;
    for (unsigned int i=0; i < _relays.size(); i++) {
        if (relayStatus(i)) mask += bit;
        bit += bit;
    }
    EEPROM.write(0, mask);
    EEPROM.commit();
}

void relayRetrieve(bool invert) {
    recursive = true;
    unsigned char bit = 1;
    unsigned char mask = invert ? ~EEPROM.read(0) : EEPROM.read(0);
    for (unsigned int i=0; i < _relays.size(); i++) {
        relayStatus(i, ((mask & bit) == bit));
        bit += bit;
    }
    if (invert) {
      relaySave();
    }
    recursive = false;
}

void relayToggle(unsigned char id) {
    if (id >= _relays.size()) return;
    relayStatus(id, !relayStatus(id));
}

unsigned char relayCount() {
    return _relays.size();
}

//------------------------------------------------------------------------------
// REST API
//------------------------------------------------------------------------------

void relaySetupAPI() {

    // API entry points (protected with apikey)
    for (unsigned int relayID=0; relayID<relayCount(); relayID++) {

        char url[15];
        sprintf(url, "/api/relay/%d", relayID);

        char key[10];
        sprintf(key, "relay%d", relayID);

        apiRegister(url, key,
            [relayID](char * buffer, size_t len) {
				snprintf(buffer, len, "%d", relayStatus(relayID) ? 1 : 0);
            },
            [relayID](const char * payload) {
                unsigned int value = payload[0] - '0';
                if (value == 2) {
                    relayToggle(relayID);
                } else {
                    relayStatus(relayID, value == 1);
                }
            });

    }

}

//------------------------------------------------------------------------------
// WebSockets
//------------------------------------------------------------------------------

void relayWS() {
    String output = relayString();
    wsSend(output.c_str());
}


//------------------------------------------------------------------------------
// Domoticz
//------------------------------------------------------------------------------

#if ENABLE_DOMOTICZ

void relayDomoticzSend(unsigned int relayID) {
    char buffer[15];
    sprintf(buffer, "dczRelayIdx%d", relayID);
    domoticzSend(buffer, relayStatus(relayID) ? "1" : "0");
}

int relayFromIdx(unsigned int idx) {
    for (int relayID=0; relayID<relayCount(); relayID++) {
        if (relayToIdx(relayID) == idx) {
            return relayID;
        }
    }
    return -1;
}

int relayToIdx(unsigned int relayID) {
    char buffer[15];
    sprintf(buffer, "dczRelayIdx%d", relayID);
    return getSetting(buffer).toInt();
}

void relayDomoticzSetup() {

    mqttRegister([](unsigned int type, const char * topic, const char * payload) {

        String dczTopicOut = getSetting("dczTopicOut", DOMOTICZ_OUT_TOPIC);

        if (type == MQTT_CONNECT_EVENT) {
            mqttSubscribeRaw(dczTopicOut.c_str());
        }

        if (type == MQTT_MESSAGE_EVENT) {

            // Check topic
            if (dczTopicOut.equals(topic)) {

                // Parse response
                DynamicJsonBuffer jsonBuffer;
                JsonObject& root = jsonBuffer.parseObject((char *) payload);
                if (!root.success()) {
                    DEBUG_MSG("[DOMOTICZ] Error parsing data\n");
                    return;
                }

                // IDX
                unsigned long idx = root["idx"];
                int relayID = relayFromIdx(idx);
                if (relayID >= 0) {
                    unsigned long value = root["nvalue"];
                    DEBUG_MSG("[DOMOTICZ] Received value %d for IDX %d\n", value, idx);
                    relayStatus(relayID, value == 1);
                }

            }

        }

    });
}

#endif

//------------------------------------------------------------------------------
// MQTT
//------------------------------------------------------------------------------

void relayMQTT(unsigned char id) {
    if (id >= _relays.size()) return;
    String mqttGetter = getSetting("mqttGetter", MQTT_USE_GETTER);
    char buffer[strlen(MQTT_RELAY_TOPIC) + mqttGetter.length() + 3];
    sprintf(buffer, "%s/%d%s", MQTT_RELAY_TOPIC, id, mqttGetter.c_str());
    mqttSend(buffer, relayStatus(id) ? "1" : "0");
}

void relayMQTT() {
    for (unsigned int i=0; i < _relays.size(); i++) {
        relayMQTT(i);
    }
}

void relayMQTTCallback(unsigned int type, const char * topic, const char * payload) {

    String mqttSetter = getSetting("mqttSetter", MQTT_USE_SETTER);
    String mqttGetter = getSetting("mqttGetter", MQTT_USE_GETTER);
    bool sameSetGet = mqttGetter.compareTo(mqttSetter) == 0;

    if (type == MQTT_CONNECT_EVENT) {

        relayMQTT();
        char buffer[strlen(MQTT_RELAY_TOPIC) + mqttSetter.length() + 10];

        sprintf(buffer, "%s/+%s", MQTT_RELAY_TOPIC, mqttSetter.c_str());
        mqttSubscribe(buffer);

        sprintf(buffer, "%s/pulse%s", MQTT_RELAY_TOPIC, mqttSetter.c_str());
        mqttSubscribe(buffer);

    }

    if (type == MQTT_MESSAGE_EVENT) {

        // Match topic
        String t = String(topic + mqttTopicRootLength());
        if (!t.startsWith(MQTT_RELAY_TOPIC)) return;
        if (!t.endsWith(mqttSetter)) return;

        // Get value
        unsigned int value = (char)payload[0] - '0';

        // Pulse topic
        if (t.indexOf("pulse") > 0) {
            relayPulseMode(value, !sameSetGet);
            return;
        }

        // Get relay ID
        unsigned int relayID = topic[strlen(topic) - mqttSetter.length() - 1] - '0';
        if (relayID >= relayCount()) {
            DEBUG_MSG("[RELAY] Wrong relayID (%d)\n", relayID);
            return;
        }

        // Action to perform
        if (value == 2) {
            relayToggle(relayID);
        } else {
            relayStatus(relayID, value > 0, !sameSetGet);
        }

    }

}

void relaySetupMQTT() {
    mqttRegister(relayMQTTCallback);
}

//------------------------------------------------------------------------------
// Setup
//------------------------------------------------------------------------------

void relaySetup() {

    #ifdef SONOFF_DUAL

        // Two dummy relays for the dual
        _relays.push_back((relay_t) {0, 0});
        _relays.push_back((relay_t) {0, 0});

    #else

        #ifdef RELAY1_PIN
            _relays.push_back((relay_t) { RELAY1_PIN, RELAY1_PIN_INVERSE });
        #endif
        #ifdef RELAY2_PIN
            _relays.push_back((relay_t) { RELAY2_PIN, RELAY2_PIN_INVERSE });
        #endif
        #ifdef RELAY3_PIN
            _relays.push_back((relay_t) { RELAY3_PIN, RELAY3_PIN_INVERSE });
        #endif
        #ifdef RELAY4_PIN
            _relays.push_back((relay_t) { RELAY4_PIN, RELAY4_PIN_INVERSE });
        #endif

    #endif

    EEPROM.begin(4096);
    byte relayMode = getSetting("relayMode", RELAY_MODE).toInt();

    for (unsigned int i=0; i < _relays.size(); i++) {
        pinMode(_relays[i].pin, OUTPUT);
        if (relayMode == RELAY_MODE_OFF) relayStatus(i, false);
        if (relayMode == RELAY_MODE_ON) relayStatus(i, true);
    }
<<<<<<< HEAD
<<<<<<< HEAD
    if (relayMode == RELAY_MODE_SAME) relayRetrieve();
=======
=======

    if (relayMode == RELAY_MODE_SAME) relayRetrieve(false);
    if (relayMode == RELAY_MODE_TOOGLE) relayRetrieve(true);
>>>>>>> db51756b

    if (relayMode == RELAY_MODE_SAME) relayRetrieve(false);
    if (relayMode == RELAY_MODE_TOOGLE) relayRetrieve(true);
>>>>>>> Enable revert state mode

    relaySetupAPI();
    relaySetupMQTT();
    #if ENABLE_DOMOTICZ
        relayDomoticzSetup();
    #endif

    DEBUG_MSG("[RELAY] Number of relays: %d\n", _relays.size());

}<|MERGE_RESOLUTION|>--- conflicted
+++ resolved
@@ -457,19 +457,8 @@
         if (relayMode == RELAY_MODE_OFF) relayStatus(i, false);
         if (relayMode == RELAY_MODE_ON) relayStatus(i, true);
     }
-<<<<<<< HEAD
-<<<<<<< HEAD
-    if (relayMode == RELAY_MODE_SAME) relayRetrieve();
-=======
-=======
-
     if (relayMode == RELAY_MODE_SAME) relayRetrieve(false);
     if (relayMode == RELAY_MODE_TOOGLE) relayRetrieve(true);
->>>>>>> db51756b
-
-    if (relayMode == RELAY_MODE_SAME) relayRetrieve(false);
-    if (relayMode == RELAY_MODE_TOOGLE) relayRetrieve(true);
->>>>>>> Enable revert state mode
 
     relaySetupAPI();
     relaySetupMQTT();

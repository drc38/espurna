--- conflicted
+++ resolved
@@ -397,7 +397,6 @@
 
 //------------------------------------------------------------------------------
 // InfluxDB
-<<<<<<< HEAD
 //------------------------------------------------------------------------------
 
 #if ENABLE_INFLUXDB
@@ -411,44 +410,18 @@
 
 //------------------------------------------------------------------------------
 // Setup
-=======
->>>>>>> c6b26efb
-//------------------------------------------------------------------------------
-
-#if ENABLE_INFLUXDB
-void relayInfluxDB(unsigned char id) {
-    if (id >= _relays.size()) return;
-    char buffer[10];
-    sprintf(buffer, "%s,id=%d", MQTT_TOPIC_RELAY, id);
-    influxDBSend(buffer, relayStatus(id) ? "1" : "0");
-}
-#endif
-
-//------------------------------------------------------------------------------
-// Setup
-//------------------------------------------------------------------------------
-
-<<<<<<< HEAD
-        // Two dummy relays for the dual
-        _relays.push_back((relay_t) {0, 0, 0, RELAY1_DELAY_ON, RELAY1_DELAY_OFF});
-        _relays.push_back((relay_t) {0, 0, 0, RELAY2_DELAY_ON, RELAY2_DELAY_OFF});
-=======
+//------------------------------------------------------------------------------
+
 void relaySetup() {
->>>>>>> c6b26efb
 
     // Dummy relays for AI Light, Magic Home LED Controller, H801,
     // Sonoff Dual and Sonoff RF Bridge
     #ifdef DUMMY_RELAY_COUNT
 
-<<<<<<< HEAD
-        // One dummy relay for the AI Thinker Light & Magic Home and H801 led controllers
-        _relays.push_back((relay_t) {0, 0, 0, RELAY1_DELAY_ON, RELAY1_DELAY_OFF});
-=======
         for (unsigned char i=0; i < DUMMY_RELAY_COUNT; i++) {
             _relays.push_back((relay_t) {0, 0});
             _relays[i].scheduled = false;
         }
->>>>>>> c6b26efb
 
     #else
 

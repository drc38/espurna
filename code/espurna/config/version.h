--- conflicted
+++ resolved
@@ -1,9 +1,5 @@
 #define APP_NAME                "ESPURNA"
-<<<<<<< HEAD
-#define APP_VERSION             "1.13.2c"
-=======
-#define APP_VERSION             "1.13.3a"
->>>>>>> 7f4ea006
+#define APP_VERSION             "2.0.0RC1"
 #define APP_AUTHOR              "xose.perez@gmail.com"
 #define APP_WEBSITE             "http://tinkerman.cat"
 #define CFG_VERSION             4
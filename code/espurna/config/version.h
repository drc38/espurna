#define APP_NAME                "ESPURNA"
<<<<<<< HEAD
#define APP_VERSION             "1.13.2a"
=======
#define APP_VERSION             "1.13.2b"
>>>>>>> b497cc8c
#define APP_AUTHOR              "xose.perez@gmail.com"
#define APP_WEBSITE             "http://tinkerman.cat"
#define CFG_VERSION             4<|MERGE_RESOLUTION|>--- conflicted
+++ resolved
@@ -1,9 +1,5 @@
 #define APP_NAME                "ESPURNA"
-<<<<<<< HEAD
-#define APP_VERSION             "1.13.2a"
-=======
-#define APP_VERSION             "1.13.2b"
->>>>>>> b497cc8c
+#define APP_VERSION             "1.13.2c"
 #define APP_AUTHOR              "xose.perez@gmail.com"
 #define APP_WEBSITE             "http://tinkerman.cat"
 #define CFG_VERSION             4
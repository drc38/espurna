--- conflicted
+++ resolved
@@ -101,11 +101,10 @@
         mqttSend(MQTT_TOPIC_IR, buffer);
     #endif
 
-<<<<<<< HEAD
+}
+
 bool _irKeyCheck(const char * key) {
     return (strncmp(key, "ir", 2) == 0);
-=======
->>>>>>> b497cc8c
 }
 
 // -----------------------------------------------------------------------------

--- conflicted
+++ resolved
@@ -38,12 +38,8 @@
             _address = _begin_i2c(_address, sizeof(addresses), addresses);
             if (_address == 0) return;
             i2c_write_uint8(_address, 0x30, 0xA2); // Soft reset to ensure sensor in default state
-<<<<<<< HEAD
-            nice_delay(500);
-=======
             espurna::time::blockingDelay(
                 espurna::duration::Milliseconds(500));
->>>>>>> 21a8c267
             _ready = true;
             _dirty = false;
 
@@ -70,12 +66,8 @@
 
             unsigned char buffer[6];
             i2c_write_uint8(_address, 0x2C, 0x06); // Measurement High Repeatability with Clock Stretch Enabled
-<<<<<<< HEAD
-            nice_delay(500);
-=======
             espurna::time::blockingDelay(
                 espurna::duration::Milliseconds(500));
->>>>>>> 21a8c267
             i2c_read_buffer(_address, buffer, 6);
 
             // cTemp msb, cTemp lsb, cTemp crc, humidity msb, humidity lsb, humidity crc

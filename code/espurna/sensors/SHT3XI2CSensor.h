--- conflicted
+++ resolved
@@ -111,45 +111,6 @@
 
             unsigned char buffer[6];
             i2c_read_buffer(address, buffer, std::size(buffer));
-<<<<<<< HEAD
-            
-            if ((CRC8(buffer[0],buffer[1],buffer[2])) && (CRC8(buffer[3],buffer[4],buffer[5]))) {
-                // cTemp msb, cTemp lsb, cTemp crc, humidity msb, humidity lsb, humidity crc
-                _temperature = ((((buffer[0] * 256.0) + buffer[1]) * 175) / 65535.0) - 45;
-                _humidity = ((((buffer[3] * 256.0) + buffer[4]) * 100) / 65535.0);
-            }
-            else {
-                _error = SENSOR_ERROR_CRC;
-            }
-            #if SENSOR_DEBUG
-            status_register();
-            #endif
-        }
-        
-        // Read the status register and output to Debug log
-        void status_register() {
-            const auto address = lockedAddress();
-            
-            unsigned char buffer[3];
-            bool crc, cmd, htr;
-            // Read status register
-            i2c_write_uint8(address, 0xF3, 0x2D);
-            espurna::time::blockingDelay(
-                espurna::duration::Milliseconds(20));
-            i2c_read_buffer(address, buffer, std::size(buffer));
-            if (CRC8(buffer[0],buffer[1],buffer[2])) {
-                // see https://sensirion.com/resource/datasheet/sht3x-d
-                crc = buffer[1] & 0b00000001;
-                cmd = buffer[1] & 0b00000010;
-                htr = buffer[0] & 0b00100000;
-                DEBUG_MSG_P(PSTR("[SHT3X] Status %02X%02X crc:%u cmd:%u htr:%u\n"), buffer[0], buffer[1], crc, cmd, htr);
-            }
-            else {
-                DEBUG_MSG_P(PSTR("[SHT3X] Checksum error\n"));
-            }
-            // Clear status register
-            i2c_write_uint8(address, 0x30, 0x41);
-=======
 
             // result bytes are as follows
             // cTemp msb, cTemp lsb, cTemp crc, humidity msb, humidity lsb, humidity crc
@@ -163,7 +124,6 @@
 #if SENSOR_DEBUG
             _statusRegister();
 #endif
->>>>>>> 699edf1b
         }
 
         // Current value for slot # index
@@ -212,36 +172,7 @@
         }
 
         double _temperature = 0;
-<<<<<<< HEAD
-        unsigned char _humidity = 0;
-        
-        bool 	CRC8(uint8_t MSB, uint8_t LSB, uint8_t CRC) {
-            /*
-            * adapted from https://github.com/Risele/SHT3x/blob/master/SHT3x.cpp
-            *	Name  : CRC-8
-            *	Poly  : 0x31	x^8 + x^5 + x^4 + 1
-            *	Init  : 0xFF
-            *	Revert: false
-            *	XorOut: 0x00
-            *	Check : for 0xBE,0xEF CRC is 0x92
-            */
-            uint8_t crc = 0xFF;
-            uint8_t i;
-            crc ^= MSB;
-
-            for (i = 0; i < 8; i++)
-          	crc = crc & 0x80 ? (crc << 1) ^ 0x31 : crc << 1;
-
-            crc ^= LSB;
-            for (i = 0; i < 8; i++)
-          	crc = crc & 0x80 ? (crc << 1) ^ 0x31 : crc << 1;
-
-            if (crc == CRC) return true;
-            return false;
-        }
-=======
         double _humidity = 0;
->>>>>>> 699edf1b
 
 };
 
